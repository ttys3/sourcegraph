package campaigns

import (
	"context"
	"database/sql"
	"fmt"
	"time"

	"github.com/hashicorp/go-multierror"
	"github.com/opentracing/opentracing-go/log"
	"github.com/pkg/errors"
	"github.com/sourcegraph/sourcegraph/cmd/frontend/backend"
	"github.com/sourcegraph/sourcegraph/cmd/repo-updater/repos"
	"github.com/sourcegraph/sourcegraph/internal/api"
	"github.com/sourcegraph/sourcegraph/internal/campaigns"
	"github.com/sourcegraph/sourcegraph/internal/gitserver/protocol"
	"github.com/sourcegraph/sourcegraph/internal/httpcli"
	"github.com/sourcegraph/sourcegraph/internal/trace"
	"github.com/sourcegraph/sourcegraph/internal/vcs/git"
	"github.com/sourcegraph/sourcegraph/schema"
	log15 "gopkg.in/inconshreveable/log15.v2"
)

// NewService returns a Service.
func NewService(store *Store, git GitserverClient, cf *httpcli.Factory) *Service {
	return NewServiceWithClock(store, git, cf, store.Clock())
}

// NewServiceWithClock returns a Service the given clock used
// to generate timestamps.
func NewServiceWithClock(store *Store, git GitserverClient, cf *httpcli.Factory, clock func() time.Time) *Service {
	svc := &Service{store: store, git: git, cf: cf, clock: clock}

	return svc
}

type GitserverClient interface {
	CreateCommitFromPatch(ctx context.Context, req protocol.CreateCommitFromPatchRequest) (string, error)
}

type Service struct {
	store *Store
	git   GitserverClient
	cf    *httpcli.Factory

	clock func() time.Time
}

// CreatePatchSetFromPatches creates a PatchSet and its associated Patches from patches
// computed by the caller. There is no diff execution or computation performed during creation of
// the Patches in this case (unlike when using Runner to create a PatchSet from a
// specification).
<<<<<<< HEAD
func (s *Service) CreateCampaignPlanFromPatches(ctx context.Context, patches []campaigns.CampaignPlanPatch, userID int32, useTx bool) (*campaigns.CampaignPlan, error) {
=======
func (s *Service) CreatePatchSetFromPatches(ctx context.Context, patches []campaigns.PatchInput, userID int32) (*campaigns.PatchSet, error) {
>>>>>>> 5922bad3
	if userID == 0 {
		return nil, backend.ErrNotAuthenticated
	}
	// Look up all repositories
	reposStore := repos.NewDBStore(s.store.DB(), sql.TxOptions{})
	repoIDs := make([]api.RepoID, len(patches))
	for i, patch := range patches {
		repoIDs[i] = api.RepoID(patch.Repo)
	}
	allRepos, err := reposStore.ListRepos(ctx, repos.StoreListReposArgs{IDs: repoIDs})
	if err != nil {
		return nil, err
	}
	reposByID := make(map[api.RepoID]*repos.Repo, len(patches))
	for _, repo := range allRepos {
		reposByID[repo.ID] = repo
	}
	store := s.store
	if useTx == true {
		store, err := s.store.Transact(ctx)
		if err != nil {
			return nil, err
		}
		defer store.Done(&err)
	}

<<<<<<< HEAD
	plan := &campaigns.CampaignPlan{UserID: userID}
	err = store.CreateCampaignPlan(ctx, plan)
=======
	patchSet := &campaigns.PatchSet{UserID: userID}
	err = tx.CreatePatchSet(ctx, patchSet)
>>>>>>> 5922bad3
	if err != nil {
		return nil, err
	}

	for _, patch := range patches {
		repo := reposByID[patch.Repo]
		if repo == nil {
			return nil, fmt.Errorf("repository ID %d not found", patch.Repo)
		}
		if !campaigns.IsRepoSupported(&repo.ExternalRepo) {
			continue
		}

		patch := &campaigns.Patch{
			PatchSetID: patchSet.ID,
			RepoID:     patch.Repo,
			BaseRef:    patch.BaseRef,
			Rev:        patch.BaseRevision,
			Diff:       patch.Patch,
		}
<<<<<<< HEAD
		if err := store.CreateCampaignJob(ctx, job); err != nil {
=======
		if err := tx.CreatePatch(ctx, patch); err != nil {
>>>>>>> 5922bad3
			return nil, err
		}
	}

	return patchSet, nil
}

// CreateCampaign creates the Campaign. When a PatchSetID is set on the
// Campaign and the Campaign is not created as a draft, it calls
// CreateChangesetJobs inside the same transaction in which it creates the
// Campaign.
func (s *Service) CreateCampaign(ctx context.Context, c *campaigns.Campaign, draft bool) error {
	var err error
	tr, ctx := trace.New(ctx, "Service.CreateCampaign", fmt.Sprintf("Name: %q", c.Name))
	defer func() {
		tr.SetError(err)
		tr.Finish()
	}()

	if c.Name == "" {
		return ErrCampaignNameBlank
	}

	tx, err := s.store.Transact(ctx)
	if err != nil {
		return err
	}
	defer tx.Done(&err)

	if c.PatchSetID != 0 {
		_, err := tx.GetCampaign(ctx, GetCampaignOpts{PatchSetID: c.PatchSetID})
		if err != nil && err != ErrNoResults {
			return err
		}
		if err != ErrNoResults {
			err = ErrPatchSetDuplicate
			return err
		}
	}

	c.CreatedAt = s.clock()
	c.UpdatedAt = c.CreatedAt

	if err = tx.CreateCampaign(ctx, c); err != nil {
		return err
	}

	if c.PatchSetID != 0 && c.Branch == "" {
		err = ErrCampaignBranchBlank
		return err
	}

	if c.PatchSetID == 0 || draft {
		return nil
	}

	err = s.createChangesetJobsWithStore(ctx, tx, c)
	return err
}

// ErrNoPatches is returned by CreateCampaign or UpdateCampaign if a
// PatchSetID was specified but the PatchSet does not have any
// (finished) Patches.
var ErrNoPatches = errors.New("cannot create or update a Campaign without any changesets")

func (s *Service) createChangesetJobsWithStore(ctx context.Context, store *Store, c *campaigns.Campaign) error {
	if c.PatchSetID == 0 {
		return errors.New("cannot create changesets for campaign with no patch set")
	}

	jobs, _, err := store.ListPatches(ctx, ListPatchesOpts{
		PatchSetID:                c.PatchSetID,
		Limit:                     -1,
		OnlyWithDiff:              true,
		OnlyUnpublishedInCampaign: c.ID,
	})
	if err != nil {
		return err
	}

	if len(jobs) == 0 {
		return ErrNoPatches
	}

	for _, job := range jobs {
		changesetJob := &campaigns.ChangesetJob{
			CampaignID: c.ID,
			PatchID:    job.ID,
		}
		err = store.CreateChangesetJob(ctx, changesetJob)
		if err != nil {
			return err
		}
	}

	return nil
}

// RunChangesetJob will run the given ChangesetJob for the given campaign. It
// is idempotent and if the job has already been run it will not be rerun.
func RunChangesetJob(
	ctx context.Context,
	clock func() time.Time,
	store *Store,
	gitClient GitserverClient,
	cf *httpcli.Factory,
	c *campaigns.Campaign,
	job *campaigns.ChangesetJob,
) (err error) {
	// Store should already have an open transaction but ensure here anyway
	store, err = store.Transact(ctx)
	if err != nil {
		return errors.Wrap(err, "creating transaction")
	}

	tr, ctx := trace.New(ctx, "service.RunChangesetJob", fmt.Sprintf("job_id: %d", job.ID))
	defer func() {
		tr.SetError(err)
		tr.Finish()
	}()
	tr.LogFields(log.Bool("completed", job.SuccessfullyCompleted()), log.Int64("job_id", job.ID), log.Int64("campaign_id", c.ID))

	if job.SuccessfullyCompleted() {
		log15.Info("ChangesetJob already completed", "id", job.ID)
		return nil
	}

	// We'll always run a final update but in the happy path it will run as
	// part of a transaction in which case we don't want to run it again in
	// the defer below
	var changesetJobUpdated bool
	runFinalUpdate := func(ctx context.Context, store *Store) {
		if changesetJobUpdated {
			// Don't run again
			return
		}
		if err != nil {
			job.Error = err.Error()
		}
		job.FinishedAt = clock()

		if e := store.UpdateChangesetJob(ctx, job); e != nil {
			if err == nil {
				err = e
			} else {
				err = multierror.Append(err, e)
			}
		}
		changesetJobUpdated = true
	}
	defer runFinalUpdate(ctx, store)

	job.StartedAt = clock()

	patch, err := store.GetPatch(ctx, GetPatchOpts{ID: job.PatchID})
	if err != nil {
		return err
	}

	reposStore := repos.NewDBStore(store.DB(), sql.TxOptions{})
	rs, err := reposStore.ListRepos(ctx, repos.StoreListReposArgs{IDs: []api.RepoID{api.RepoID(patch.RepoID)}})
	if err != nil {
		return err
	}
	if len(rs) != 1 {
		return errors.Errorf("repo not found: %d", patch.RepoID)
	}
	repo := rs[0]

	branch := c.Branch
	ensureUniqueRef := true
	if job.Branch != "" {
		// If job.Branch is set that means this method has already been
		// executed for the given job. In that case, we want to use job.Branch
		// as the ref, since we created it, and not fallback to another ref.
		branch = job.Branch
		ensureUniqueRef = false
	}

	ref, err := gitClient.CreateCommitFromPatch(ctx, protocol.CreateCommitFromPatchRequest{
		Repo:       api.RepoName(repo.Name),
		BaseCommit: patch.Rev,
		// IMPORTANT: We add a trailing newline here, otherwise `git apply`
		// will fail with "corrupt patch at line <N>" where N is the last line.
		Patch:     patch.Diff + "\n",
		TargetRef: branch,
		UniqueRef: ensureUniqueRef,
		CommitInfo: protocol.PatchCommitInfo{
			Message:     c.Name,
			AuthorName:  "Sourcegraph Bot",
			AuthorEmail: "campaigns@sourcegraph.com",
			Date:        job.CreatedAt,
		},
		// We use unified diffs, not git diffs, which means they're missing the
		// `a/` and `/b` filename prefixes. `-p0` tells `git apply` to not
		// expect and strip prefixes.
		// Since we also produce diffs manually, we might not have context lines,
		// so we need to disable that check with `--unidiff-zero`.
		GitApplyArgs: []string{"-p0", "--unidiff-zero"},
		Push:         true,
	})
	if err != nil {
		if diffErr, ok := err.(*protocol.CreateCommitFromPatchError); ok {
			return errors.Errorf("creating commit from patch for repo %q: %q (command: %q, output: %q)",
				diffErr.RepositoryName, diffErr.InternalError, diffErr.Command, diffErr.CombinedOutput)
		}
		return err
	}
	if job.Branch != "" && job.Branch != ref {
		return fmt.Errorf("ref %q doesn't match ChangesetJob's branch %q", ref, job.Branch)
	}
	job.Branch = ref

	var externalService *repos.ExternalService
	{
		args := repos.StoreListExternalServicesArgs{IDs: repo.ExternalServiceIDs()}

		es, err := reposStore.ListExternalServices(ctx, args)
		if err != nil {
			return err
		}

		for _, e := range es {
			cfg, err := e.Configuration()
			if err != nil {
				return err
			}

			switch cfg := cfg.(type) {
			case *schema.GitHubConnection:
				if cfg.Token != "" {
					externalService = e
				}
			case *schema.BitbucketServerConnection:
				if cfg.Token != "" {
					externalService = e
				}
			}
			if externalService != nil {
				break
			}
		}
	}

	if externalService == nil {
		return errors.Errorf("no external services found for repo %q", repo.Name)
	}

	src, err := repos.NewSource(externalService, cf)
	if err != nil {
		return err
	}

	baseRef := "refs/heads/master"
	if patch.BaseRef != "" {
		baseRef = patch.BaseRef
	}

	cs := repos.Changeset{
		Title:   c.Name,
		Body:    c.Description,
		BaseRef: baseRef,
		HeadRef: git.EnsureRefPrefix(ref),
		Repo:    repo,
		Changeset: &campaigns.Changeset{
			RepoID:      repo.ID,
			CampaignIDs: []int64{job.CampaignID},
		},
	}

	ccs, ok := src.(repos.ChangesetSource)
	if !ok {
		return errors.Errorf("creating changesets on code host of repo %q is not implemented", repo.Name)
	}

	// TODO: If we're updating the changeset, there's a race condition here.
	// It's possible that `CreateChangeset` doesn't return the newest head ref
	// commit yet, because the API of the codehost doesn't return it yet.
	exists, err := ccs.CreateChangeset(ctx, &cs)
	if err != nil {
		return errors.Wrap(err, "creating changeset")
	}
	// If the Changeset already exists and our source can update it, we try to update it
	if exists {
		outdated, err := isOutdated(&cs)
		if err != nil {
			return errors.Wrap(err, "could not determine whether changeset needs update")
		}

		if outdated {
			err := ccs.UpdateChangeset(ctx, &cs)
			if err != nil {
				return errors.Wrap(err, "updating changeset")
			}
		}
	}

	// We keep a clone because CreateChangesets might overwrite the changeset
	// with outdated metadata.
	clone := cs.Changeset.Clone()
	events := clone.Events()
	clone.SetDerivedState(events)
	if err = store.CreateChangesets(ctx, clone); err != nil {
		if _, ok := err.(AlreadyExistError); !ok {
			return err
		}

		// Changeset already exists and the call to CreateChangesets overwrote
		// the Metadata field with the metadata in the database that's possibly
		// outdated.
		// We restore the newest metadata returned by the
		// `ccs.CreateChangesets` call above and then update the Changeset in
		// the database.
		if err := clone.SetMetadata(cs.Changeset.Metadata); err != nil {
			return errors.Wrap(err, "setting changeset metadata")
		}
		events = clone.Events()
		clone.SetDerivedState(events)
		if err = store.UpdateChangesets(ctx, clone); err != nil {
			return err
		}
	}
	// the events don't have the changesetID yet, because it's not known at the point of cloning
	for _, e := range events {
		e.ChangesetID = clone.ID
	}
	if err := store.UpsertChangesetEvents(ctx, events...); err != nil {
		log15.Error("UpsertChangesetEvents", "err", err)
		return err
	}

	c.ChangesetIDs = append(c.ChangesetIDs, clone.ID)
	if err = store.UpdateCampaign(ctx, c); err != nil {
		return err
	}

	job.ChangesetID = clone.ID
	runFinalUpdate(ctx, store)
	return
}

// ErrCloseProcessingCampaign is returned by CloseCampaign if the Campaign has
// been published at the time of closing but its ChangesetJobs have not
// finished execution.
var ErrCloseProcessingCampaign = errors.New("cannot delete a Campaign while changesets are being created on codehosts")

// CloseCampaign closes the Campaign with the given ID if it has not been closed yet.
func (s *Service) CloseCampaign(ctx context.Context, id int64, closeChangesets bool) (campaign *campaigns.Campaign, err error) {
	traceTitle := fmt.Sprintf("campaign: %d, closeChangesets: %t", id, closeChangesets)
	tr, ctx := trace.New(ctx, "service.CloseCampaign", traceTitle)
	defer func() {
		tr.SetError(err)
		tr.Finish()
	}()

	transaction := func() (err error) {
		tx, err := s.store.Transact(ctx)
		if err != nil {
			return err
		}
		defer tx.Done(&err)

		processing, err := campaignIsProcessing(ctx, tx, id)
		if err != nil {
			return err
		}
		if processing {
			err = ErrDeleteProcessingCampaign
			return err
		}

		campaign, err = tx.GetCampaign(ctx, GetCampaignOpts{ID: id})
		if err != nil {
			return errors.Wrap(err, "getting campaign")
		}

		if !campaign.ClosedAt.IsZero() {
			return nil
		}

		campaign.ClosedAt = time.Now().UTC()

		return tx.UpdateCampaign(ctx, campaign)
	}

	err = transaction()
	if err != nil {
		return nil, err
	}

	if closeChangesets {
		go func() {
			ctx := trace.ContextWithTrace(context.Background(), tr)

			cs, _, err := s.store.ListChangesets(ctx, ListChangesetsOpts{
				CampaignID: campaign.ID,
				Limit:      -1,
			})
			if err != nil {
				log15.Error("ListChangesets", "err", err)
				return
			}

			// Close only the changesets that are open
			err = s.CloseOpenChangesets(ctx, cs)
			if err != nil {
				log15.Error("CloseCampaignChangesets", "err", err)
			}
		}()
	}

	return campaign, nil
}

// PublishCampaign publishes the Campaign with the given ID
// by turning the Patches attached to the PatchSet of
// the Campaign into ChangesetJobs and enqueuing them
func (s *Service) PublishCampaign(ctx context.Context, id int64) (campaign *campaigns.Campaign, err error) {
	traceTitle := fmt.Sprintf("campaign: %d", id)
	tr, ctx := trace.New(ctx, "service.PublishCampaign", traceTitle)
	defer func() {
		tr.SetError(err)
		tr.Finish()
	}()

	tx, err := s.store.Transact(ctx)
	if err != nil {
		return nil, err
	}
	defer tx.Done(&err)

	campaign, err = tx.GetCampaign(ctx, GetCampaignOpts{ID: id})
	if err != nil {
		return nil, errors.Wrap(err, "getting campaign")
	}
	return campaign, s.createChangesetJobsWithStore(ctx, tx, campaign)
}

// ErrDeleteProcessingCampaign is returned by DeleteCampaign if the Campaign
// has been published at the time of deletion but its ChangesetJobs have not
// finished execution.
var ErrDeleteProcessingCampaign = errors.New("cannot delete a Campaign while changesets are being created on codehosts")

// DeleteCampaign deletes the Campaign with the given ID if it hasn't been
// deleted yet. If closeChangesets is true, the changesets associated with the
// Campaign will be closed on the codehosts.
func (s *Service) DeleteCampaign(ctx context.Context, id int64, closeChangesets bool) (err error) {
	traceTitle := fmt.Sprintf("campaign: %d, closeChangesets: %t", id, closeChangesets)
	tr, ctx := trace.New(ctx, "service.DeleteCampaign", traceTitle)
	defer func() {
		tr.SetError(err)
		tr.Finish()
	}()

	transaction := func() (cs []*campaigns.Changeset, err error) {
		tx, err := s.store.Transact(ctx)
		if err != nil {
			return nil, err
		}
		defer tx.Done(&err)

		processing, err := campaignIsProcessing(ctx, tx, id)
		if err != nil {
			return nil, err
		}
		if processing {
			return nil, ErrDeleteProcessingCampaign
		}

		// If we don't have to close the changesets, we can simply delete the
		// Campaign and return. The triggers in the database will remove the
		// campaign's ID from the changesets' CampaignIDs.
		if !closeChangesets {
			return nil, tx.DeleteCampaign(ctx, id)
		}

		// First load the Changesets with the given campaignID, before deleting
		// the campaign would remove the association.
		cs, _, err = s.store.ListChangesets(ctx, ListChangesetsOpts{
			CampaignID: id,
			Limit:      -1,
		})
		if err != nil {
			return nil, err
		}

		// Remove the association manually, since we'll update the Changesets in
		// the database, after closing them and we can't update them with an
		// invalid CampaignID.
		for _, c := range cs {
			c.RemoveCampaignID(id)
		}

		return cs, s.store.DeleteCampaign(ctx, id)
	}

	cs, err := transaction()
	if err != nil {
		return err
	}

	go func() {
		ctx := trace.ContextWithTrace(context.Background(), tr)
		err := s.CloseOpenChangesets(ctx, cs)
		if err != nil {
			log15.Error("CloseCampaignChangesets", "err", err)
		}
	}()

	return nil
}

// CloseOpenChangesets closes the given Changesets on their respective codehosts and syncs them.
func (s *Service) CloseOpenChangesets(ctx context.Context, cs []*campaigns.Changeset) (err error) {
	cs = selectChangesets(cs, func(c *campaigns.Changeset) bool {
		return c.ExternalState == campaigns.ChangesetStateOpen
	})

	if len(cs) == 0 {
		return nil
	}

	reposStore := repos.NewDBStore(s.store.DB(), sql.TxOptions{})
	syncer := ChangesetSyncer{
		ReposStore:  reposStore,
		Store:       s.store,
		HTTPFactory: s.cf,
	}

	bySource, err := syncer.GroupChangesetsBySource(ctx, cs...)
	if err != nil {
		return err
	}

	errs := &multierror.Error{}
	for _, s := range bySource {
		for _, c := range s.Changesets {
			if err := s.CloseChangeset(ctx, c); err != nil {
				errs = multierror.Append(errs, err)
			}
		}
	}

	if len(errs.Errors) != 0 {
		return errs
	}

	// Here we need to sync the just-closed changesets (even though
	// CloseChangesets updates the given Changesets too), because closing a
	// Changeset often produces a ChangesetEvent on the codehost and if we were
	// to close the Changesets and not update the events (which is what
	// SyncChangesetsWithSources does) our burndown chart will be outdated
	// until the next run of campaigns.Syncer.
	return syncer.SyncChangesetsWithSources(ctx, bySource)
}

// CreateChangesetJobForPatch creates a ChangesetJob for the
// Patch with the given ID. The Patch has to belong to a
// PatchSet that was attached to a Campaign.
func (s *Service) CreateChangesetJobForPatch(ctx context.Context, patchID int64) (err error) {
	traceTitle := fmt.Sprintf("patch: %d", patchID)
	tr, ctx := trace.New(ctx, "service.CreateChangesetJobForPatch", traceTitle)
	defer func() {
		tr.SetError(err)
		tr.Finish()
	}()

	job, err := s.store.GetPatch(ctx, GetPatchOpts{ID: patchID})
	if err != nil {
		return err
	}

	campaign, err := s.store.GetCampaign(ctx, GetCampaignOpts{PatchSetID: job.PatchSetID})
	if err != nil {
		return err
	}

	tx, err := s.store.Transact(ctx)
	if err != nil {
		return err
	}
	defer tx.Done(&err)

	existing, err := tx.GetChangesetJob(ctx, GetChangesetJobOpts{
		CampaignID: campaign.ID,
		PatchID:    job.ID,
	})
	if err != nil && err != ErrNoResults {
		return err
	}
	if existing != nil {
		// Already exists
		return nil
	}

	changesetJob := &campaigns.ChangesetJob{
		CampaignID: campaign.ID,
		PatchID:    job.ID,
	}
	err = tx.CreateChangesetJob(ctx, changesetJob)
	if err != nil {
		return err
	}
	return nil
}

// ErrUpdateProcessingCampaign is returned by UpdateCampaign if the Campaign
// has been published at the time of update but its ChangesetJobs have not
// finished execution.
var ErrUpdateProcessingCampaign = errors.New("cannot update a Campaign while changesets are being created on codehosts")

type UpdateCampaignArgs struct {
	Campaign    int64
	Name        *string
	Description *string
	Branch      *string
	PatchSet    *int64
}

// ErrCampaignNameBlank is returned by CreateCampaign or UpdateCampaign if the
// specified Campaign name is blank.
var ErrCampaignNameBlank = errors.New("Campaign title cannot be blank")

// ErrCampaignBranchBlank is returned by CreateCampaign if the specified Campaign's
// branch is blank. This is only enforced when creating published campaigns with a patch set.
var ErrCampaignBranchBlank = errors.New("Campaign branch cannot be blank")

// ErrPublishedCampaignBranchChange is returned by UpdateCampaign if there is an
// attempt to change the branch of a published campaign with a patch set (or a campaign with individually published changesets).
var ErrPublishedCampaignBranchChange = errors.New("Published campaign branch cannot be changed")

// ErrPatchSetDuplicate is return by CreateCampaign or UpdateCampaign if the
// specified patch set is already attached to another campaign.
var ErrPatchSetDuplicate = errors.New("Campaign cannot use the same patch set as another campaign")

// ErrClosedCampaignUpdatePatchIllegal is returned by UpdateCampaign if a patch set
// is to be attached to a closed campaign.
var ErrClosedCampaignUpdatePatchIllegal = errors.New("cannot update the patch set of a closed campaign")

// ErrManualCampaignUpdatePatchIllegal is returned by UpdateCampaign if a patch set
// is to be attached to a manual campaign.
var ErrManualCampaignUpdatePatchIllegal = errors.New("cannot update a manual campaign to have a patch set")

// UpdateCampaign updates the Campaign with the given arguments.
func (s *Service) UpdateCampaign(ctx context.Context, args UpdateCampaignArgs) (campaign *campaigns.Campaign, detachedChangesets []*campaigns.Changeset, err error) {
	traceTitle := fmt.Sprintf("campaign: %d", args.Campaign)
	tr, ctx := trace.New(ctx, "service.UpdateCampaign", traceTitle)
	defer func() {
		tr.SetError(err)
		tr.Finish()
	}()

	tx, err := s.store.Transact(ctx)
	if err != nil {
		return nil, nil, err
	}

	defer tx.Done(&err)

	campaign, err = tx.GetCampaign(ctx, GetCampaignOpts{ID: args.Campaign})
	if err != nil {
		return nil, nil, errors.Wrap(err, "getting campaign")
	}

	if args.PatchSet != nil && !campaign.ClosedAt.IsZero() {
		return nil, nil, ErrClosedCampaignUpdatePatchIllegal
	}

	var updateAttributes, updatePatchSetID, updateBranch bool

	if args.Name != nil && campaign.Name != *args.Name {
		if *args.Name == "" {
			return nil, nil, ErrCampaignNameBlank
		}

		campaign.Name = *args.Name
		updateAttributes = true
	}

	if args.Description != nil && campaign.Description != *args.Description {
		campaign.Description = *args.Description
		updateAttributes = true
	}

	oldPatchSetID := campaign.PatchSetID
	if oldPatchSetID == 0 && args.PatchSet != nil {
		return nil, nil, ErrManualCampaignUpdatePatchIllegal
	}
	if args.PatchSet != nil && oldPatchSetID != *args.PatchSet {
		// Check there is no other campaign attached to the args.PatchSet.
		_, err = tx.GetCampaign(ctx, GetCampaignOpts{PatchSetID: *args.PatchSet})
		if err != nil && err != ErrNoResults {
			return nil, nil, err
		}
		if err != ErrNoResults {
			return nil, nil, ErrPatchSetDuplicate
		}

		campaign.PatchSetID = *args.PatchSet
		updatePatchSetID = true
	}

	if args.Branch != nil && campaign.Branch != *args.Branch {
		if *args.Branch == "" {
			return nil, nil, ErrCampaignBranchBlank
		}

		campaign.Branch = *args.Branch
		updateBranch = true
	}

	if !updateAttributes && !updatePatchSetID && !updateBranch {
		return campaign, nil, nil
	}

	status, err := tx.GetCampaignStatus(ctx, campaign.ID)
	if err != nil {
		return nil, nil, err
	}

	if status.Processing() {
		return nil, nil, ErrUpdateProcessingCampaign
	}

	published, err := campaignPublished(ctx, tx, campaign.ID)
	if err != nil {
		return nil, nil, err
	}
	partiallyPublished := !published && status.Total != 0

	if campaign.PatchSetID != 0 && updateBranch {
		if published || partiallyPublished {
			return nil, nil, ErrPublishedCampaignBranchChange
		}
	}

	if !published && !partiallyPublished {
		// If the campaign hasn't been published yet and no Changesets have
		// been individually published (through the `PublishChangeset`
		// mutation), we can simply update the attributes on the Campaign
		// because no ChangesetJobs have been created yet that need updating.
		return campaign, nil, tx.UpdateCampaign(ctx, campaign)
	}

	// If we do have to update ChangesetJobs/Changesets, here's a fast path: if
	// we don't update the PatchSet, we don't need to rewire ChangesetJobs,
	// but only update name/description if they changed.
	if !updatePatchSetID && updateAttributes {
		err := tx.UpdateCampaign(ctx, campaign)
		if err != nil {
			return campaign, nil, err
		}
		return campaign, nil, tx.ResetChangesetJobs(ctx, campaign.ID)
	}

	diff, err := computeCampaignUpdateDiff(ctx, tx, campaign, oldPatchSetID, updateAttributes)
	if err != nil {
		return nil, nil, err
	}

	for _, c := range diff.Update {
		err := tx.UpdateChangesetJob(ctx, c)
		if err != nil {
			return nil, nil, errors.Wrap(err, "updating changeset job")
		}
	}

	// When we're doing a partial update and only update the Changesets that
	// have already been published, we don't want to create new ChangesetJobs,
	// since they would be processed and publish the other Changesets.
	if !partiallyPublished {
		for _, c := range diff.Create {
			err := tx.CreateChangesetJob(ctx, c)
			if err != nil {
				return nil, nil, err
			}
		}
	}

	var changesetsToCloseAndDetach []int64
	for _, j := range diff.Delete {
		err := tx.DeleteChangesetJob(ctx, j.ID)
		if err != nil {
			return nil, nil, err
		}
		changesetsToCloseAndDetach = append(changesetsToCloseAndDetach, j.ChangesetID)
	}

	if len(changesetsToCloseAndDetach) == 0 {
		return campaign, nil, tx.UpdateCampaign(ctx, campaign)
	}

	changesets, _, err := tx.ListChangesets(ctx, ListChangesetsOpts{
		IDs: changesetsToCloseAndDetach,
	})
	if err != nil {
		return nil, nil, errors.Wrap(err, "listing changesets to close and detach")
	}

	for _, c := range changesets {
		c.RemoveCampaignID(campaign.ID)
		campaign.RemoveChangesetID(c.ID)
	}

	if err = tx.UpdateChangesets(ctx, changesets...); err != nil {
		return nil, nil, errors.Wrap(err, "updating changesets")
	}

	return campaign, changesets, tx.UpdateCampaign(ctx, campaign)
}

// campaignPublished returns true if all ChangesetJobs have been created yet
// (they might still be processing).
func campaignPublished(ctx context.Context, store *Store, campaign int64) (bool, error) {
	changesetCreation, err := store.GetLatestChangesetJobCreatedAt(ctx, campaign)
	if err != nil {
		return false, errors.Wrap(err, "getting latest changesetjob creation time")
	}
	// GetLatestChangesetJobCreatedAt returns a zero time.Time if not all
	// ChangesetJobs have been created yet.
	return !changesetCreation.IsZero(), nil
}

type campaignUpdateDiff struct {
	Delete []*campaigns.ChangesetJob
	Update []*campaigns.ChangesetJob
	Create []*campaigns.ChangesetJob
}

// repoGroup is a group of entities involved in a Campaign that are associated
// with the same repository.
type repoGroup struct {
	changesetJob *campaigns.ChangesetJob
	patch        *campaigns.Patch
	newPatch     *campaigns.Patch
	changeset    *campaigns.Changeset
}

func computeCampaignUpdateDiff(
	ctx context.Context,
	tx *Store,
	campaign *campaigns.Campaign,
	oldPatchSetID int64,
	updateAttributes bool,
) (*campaignUpdateDiff, error) {
	diff := &campaignUpdateDiff{}

	changesetJobs, _, err := tx.ListChangesetJobs(ctx, ListChangesetJobsOpts{
		CampaignID: campaign.ID,
		Limit:      -1,
	})
	if err != nil {
		return nil, errors.Wrap(err, "listing changesets jobs")
	}

	changesets, _, err := tx.ListChangesets(ctx, ListChangesetsOpts{
		CampaignID: campaign.ID,
		Limit:      -1,
	})
	if err != nil {
		return nil, errors.Wrap(err, "listing changesets")
	}

	// We need OnlyWithDiff because we don't create ChangesetJobs for others.
	patches, _, err := tx.ListPatches(ctx, ListPatchesOpts{
		PatchSetID:   oldPatchSetID,
		Limit:        -1,
		OnlyWithDiff: true,
	})
	if err != nil {
		return nil, errors.Wrap(err, "listing patches")
	}

	newPatches, _, err := tx.ListPatches(ctx, ListPatchesOpts{
		PatchSetID:   campaign.PatchSetID,
		Limit:        -1,
		OnlyWithDiff: true,
	})
	if err != nil {
		return nil, errors.Wrap(err, "listing new patches")
	}

	if len(newPatches) == 0 {
		return nil, ErrNoPatches
	}

	// We need to determine which current ChangesetJobs we want to keep and
	// which ones we want to delete.
	// We can find out which ones we want to keep by looking at the RepoID of
	// their Patches.

	byRepoID, err := mergeByRepoID(changesetJobs, patches, changesets)
	if err != nil {
		return nil, err
	}

	for _, j := range newPatches {
		if group, ok := byRepoID[j.RepoID]; ok {
			group.newPatch = j
		} else {
			// If we have new Patches that don't match an existing
			// ChangesetJob we need to create new ChangesetJobs.
			diff.Create = append(diff.Create, &campaigns.ChangesetJob{
				CampaignID: campaign.ID,
				PatchID:    j.ID,
			})
		}
	}

	for _, group := range byRepoID {
		// Either we _don't_ have a matching _new_ Patch, then we delete
		// the ChangesetJob and detach & close Changeset.
		if group.newPatch == nil {
			diff.Delete = append(diff.Delete, group.changesetJob)
			continue
		}

		// Or we have a matching _new_ Patch, then we keep the
		// ChangesetJob around, but need to rewire it.
		group.changesetJob.PatchID = group.newPatch.ID

		//  And, if the {Diff,Rev,BaseRef,Description} are different, we  need to
		// update the Changeset on the codehost...
		if updateAttributes || patchesDiffer(group.newPatch, group.patch) {
			// .. but if we already have a Changeset and that is merged, we
			// don't want to update it...
			if group.changeset != nil {
				s := group.changeset.ExternalState
				if s == campaigns.ChangesetStateMerged || s == campaigns.ChangesetStateClosed {
					// Note: in the future we want to create a new ChangesetJob here.
					continue
				}
			}

			// if we do want to update it, we _reset_ the ChangesetJob, so it
			// gets run again when RunChangesetJobs is called after
			// UpdateCampaign.
			group.changesetJob.Reset()
		}

		diff.Update = append(diff.Update, group.changesetJob)
	}

	return diff, nil
}

// patchesDiffer returns true if the Patches differ in a way that
// requires updating the Changeset on the codehost.
func patchesDiffer(a, b *campaigns.Patch) bool {
	return a.Diff != b.Diff ||
		a.Rev != b.Rev ||
		a.BaseRef != b.BaseRef
}

func selectChangesets(cs []*campaigns.Changeset, predicate func(*campaigns.Changeset) bool) []*campaigns.Changeset {
	i := 0
	for _, c := range cs {
		if predicate(c) {
			cs[i] = c
			i++
		}
	}

	return cs[:i]
}

func isOutdated(c *repos.Changeset) (bool, error) {
	currentTitle, err := c.Changeset.Title()
	if err != nil {
		return false, err
	}

	if currentTitle != c.Title {
		return true, nil
	}

	currentBody, err := c.Changeset.Body()
	if err != nil {
		return false, err
	}

	if currentBody != c.Body {
		return true, nil
	}

	currentBaseRef, err := c.Changeset.BaseRef()
	if err != nil {
		return false, err
	}

	if git.EnsureRefPrefix(currentBaseRef) != git.EnsureRefPrefix(c.BaseRef) {
		return true, nil
	}

	return false, nil
}

func mergeByRepoID(
	chs []*campaigns.ChangesetJob,
	cas []*campaigns.Patch,
	cs []*campaigns.Changeset,
) (map[api.RepoID]*repoGroup, error) {
	jobs := make(map[api.RepoID]*repoGroup, len(chs))

	byID := make(map[int64]*campaigns.Patch, len(cas))
	for _, j := range cas {
		byID[j.ID] = j
	}

	for _, j := range chs {
		caj, ok := byID[j.PatchID]
		if !ok {
			return nil, fmt.Errorf("Patch with ID %d cannot be found for ChangesetJob %d", j.PatchID, j.ID)
		}
		jobs[caj.RepoID] = &repoGroup{changesetJob: j, patch: caj}
	}

	for _, c := range cs {
		if j, ok := jobs[c.RepoID]; ok {
			j.changeset = c
		}
	}

	return jobs, nil
}

func campaignIsProcessing(ctx context.Context, store *Store, campaign int64) (bool, error) {
	status, err := store.GetCampaignStatus(ctx, campaign)
	if err != nil {
		return false, err
	}
	return status.Processing(), nil
}<|MERGE_RESOLUTION|>--- conflicted
+++ resolved
@@ -50,11 +50,7 @@
 // computed by the caller. There is no diff execution or computation performed during creation of
 // the Patches in this case (unlike when using Runner to create a PatchSet from a
 // specification).
-<<<<<<< HEAD
-func (s *Service) CreateCampaignPlanFromPatches(ctx context.Context, patches []campaigns.CampaignPlanPatch, userID int32, useTx bool) (*campaigns.CampaignPlan, error) {
-=======
-func (s *Service) CreatePatchSetFromPatches(ctx context.Context, patches []campaigns.PatchInput, userID int32) (*campaigns.PatchSet, error) {
->>>>>>> 5922bad3
+func (s *Service) CreatePatchSetFromPatches(ctx context.Context, patches []campaigns.PatchInput, userID int32, useTx bool) (*campaigns.PatchSet, error) {
 	if userID == 0 {
 		return nil, backend.ErrNotAuthenticated
 	}
@@ -81,13 +77,8 @@
 		defer store.Done(&err)
 	}
 
-<<<<<<< HEAD
-	plan := &campaigns.CampaignPlan{UserID: userID}
-	err = store.CreateCampaignPlan(ctx, plan)
-=======
 	patchSet := &campaigns.PatchSet{UserID: userID}
-	err = tx.CreatePatchSet(ctx, patchSet)
->>>>>>> 5922bad3
+	err = store.CreatePatchSet(ctx, patchSet)
 	if err != nil {
 		return nil, err
 	}
@@ -108,11 +99,7 @@
 			Rev:        patch.BaseRevision,
 			Diff:       patch.Patch,
 		}
-<<<<<<< HEAD
-		if err := store.CreateCampaignJob(ctx, job); err != nil {
-=======
-		if err := tx.CreatePatch(ctx, patch); err != nil {
->>>>>>> 5922bad3
+		if err := store.CreatePatch(ctx, patch); err != nil {
 			return nil, err
 		}
 	}
