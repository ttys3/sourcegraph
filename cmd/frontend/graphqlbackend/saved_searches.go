package graphqlbackend

import (
	"context"
	"errors"

	graphql "github.com/graph-gophers/graphql-go"
	"github.com/graph-gophers/graphql-go/relay"
	"github.com/sourcegraph/sourcegraph/cmd/frontend/backend"
	"github.com/sourcegraph/sourcegraph/cmd/frontend/db"
	"github.com/sourcegraph/sourcegraph/cmd/frontend/types"
	"github.com/sourcegraph/sourcegraph/cmd/query-runner/queryrunnerapi"
	"github.com/sourcegraph/sourcegraph/internal/lazyregexp"
)

type SavedSearchResolver struct {
	s types.SavedSearch
}

func marshalSavedSearchID(savedSearchID int32) graphql.ID {
	return relay.MarshalID("SavedSearch", savedSearchID)
}

func unmarshalSavedSearchID(id graphql.ID) (savedSearchID int32, err error) {
	err = relay.UnmarshalSpec(id, &savedSearchID)
	return
}

func savedSearchByID(ctx context.Context, id graphql.ID) (*SavedSearchResolver, error) {
	intID, err := unmarshalSavedSearchID(id)
	if err != nil {
		return nil, err
	}

	return SavedSearchByIDInt32(ctx, intID)
}

func SavedSearchByIDInt32(ctx context.Context, intID int32) (*SavedSearchResolver, error) {
	ss, err := db.SavedSearches.GetByID(ctx, intID)
	if err != nil {
		return nil, err
	}
	// 🚨 SECURITY: Make sure the current user has permission to get the saved search.
	if ss.Config.UserID != nil {
		if err := backend.CheckSiteAdminOrSameUser(ctx, *ss.Config.UserID); err != nil {
			return nil, err
		}
	} else if ss.Config.OrgID != nil {
		if err := backend.CheckOrgAccess(ctx, *ss.Config.OrgID); err != nil {
			return nil, err
		}
	} else {
		return nil, errors.New("failed to get saved search: no Org ID or User ID associated with saved search")
	}

	savedSearch := &SavedSearchResolver{
		types.SavedSearch{
			ID:              intID,
			Description:     ss.Config.Description,
			Query:           ss.Config.Query,
			Notify:          ss.Config.Notify,
			NotifySlack:     ss.Config.NotifySlack,
			UserID:          ss.Config.UserID,
			OrgID:           ss.Config.OrgID,
			SlackWebhookURL: ss.Config.SlackWebhookURL,
		},
	}
	return savedSearch, nil
}

func (r SavedSearchResolver) ID() graphql.ID {
	return marshalSavedSearchID(r.s.ID)
}

func (r SavedSearchResolver) Notify() bool {
	return r.s.Notify
}

func (r SavedSearchResolver) NotifySlack() bool {
	return r.s.NotifySlack
}

func (r SavedSearchResolver) Description() string { return r.s.Description }

func (r SavedSearchResolver) Query() string { return r.s.Query }

<<<<<<< HEAD
func (r SavedSearchResolver) UserID() *graphql.ID {
	if r.s.UserID == nil {
		return nil
	}
	userID := MarshalUserID(*r.s.UserID)
	return &userID
}

func (r SavedSearchResolver) OrgID() *graphql.ID {
	if r.s.OrgID == nil {
		return nil
=======
func (r savedSearchResolver) Namespace(ctx context.Context) (*NamespaceResolver, error) {
	if r.s.OrgID != nil {
		n, err := NamespaceByID(ctx, marshalOrgID(*r.s.OrgID))
		if err != nil {
			return nil, err
		}
		return &NamespaceResolver{n}, nil
	}
	if r.s.UserID != nil {
		n, err := NamespaceByID(ctx, MarshalUserID(*r.s.UserID))
		if err != nil {
			return nil, err
		}
		return &NamespaceResolver{n}, nil
>>>>>>> 5204b66f
	}
	return nil, nil
}
<<<<<<< HEAD
func (r SavedSearchResolver) SlackWebhookURL() *string { return r.s.SlackWebhookURL }
=======

func (r savedSearchResolver) SlackWebhookURL() *string { return r.s.SlackWebhookURL }
>>>>>>> 5204b66f

func toSavedSearchResolver(entry types.SavedSearch) *SavedSearchResolver {
	return &SavedSearchResolver{entry}
}

func (r *schemaResolver) SavedSearches(ctx context.Context) ([]*SavedSearchResolver, error) {
	var savedSearches []*SavedSearchResolver
	currentUser, err := CurrentUser(ctx)
	if currentUser == nil {
		return nil, errors.New("No currently authenticated user")
	}
	if err != nil {
		return nil, err
	}
	allSavedSearches, err := db.SavedSearches.ListSavedSearchesByUserID(ctx, currentUser.DatabaseID())
	if err != nil {
		return nil, err
	}
	for _, savedSearch := range allSavedSearches {
		savedSearches = append(savedSearches, toSavedSearchResolver(*savedSearch))
	}

	return savedSearches, nil
}

func (r *schemaResolver) SendSavedSearchTestNotification(ctx context.Context, args *struct {
	ID graphql.ID
}) (*EmptyResponse, error) {
	// 🚨 SECURITY: Only site admins should be able to send test notifications.
	if err := backend.CheckCurrentUserIsSiteAdmin(ctx); err != nil {
		return nil, err
	}
	id, err := unmarshalSavedSearchID(args.ID)
	if err != nil {
		return nil, err
	}
	savedSearch, err := db.SavedSearches.GetByID(ctx, id)
	if err != nil {
		return nil, err
	}

	go queryrunnerapi.Client.TestNotification(context.Background(), *savedSearch)
	return &EmptyResponse{}, nil
}

func (r *schemaResolver) CreateSavedSearch(ctx context.Context, args *struct {
	Description string
	Query       string
	NotifyOwner bool
	NotifySlack bool
	OrgID       *graphql.ID
	UserID      *graphql.ID
}) (*SavedSearchResolver, error) {
	var userID, orgID *int32
	// 🚨 SECURITY: Make sure the current user has permission to create a saved search for the specified user or org.
	if args.UserID != nil {
		u, err := unmarshalSavedSearchID(*args.UserID)
		if err != nil {
			return nil, err
		}
		userID = &u
		if err := backend.CheckSiteAdminOrSameUser(ctx, u); err != nil {
			return nil, err
		}
	} else if args.OrgID != nil {
		o, err := unmarshalSavedSearchID(*args.OrgID)
		if err != nil {
			return nil, err
		}
		orgID = &o
		if err := backend.CheckOrgAccess(ctx, o); err != nil {
			return nil, err
		}
	} else {
		return nil, errors.New("failed to create saved search: no Org ID or User ID associated with saved search")
	}

	if !queryHasPatternType(args.Query) {
		return nil, errMissingPatternType
	}

	ss, err := db.SavedSearches.Create(ctx, &types.SavedSearch{
		Description: args.Description,
		Query:       args.Query,
		Notify:      args.NotifyOwner,
		NotifySlack: args.NotifySlack,
		UserID:      userID,
		OrgID:       orgID,
	})
	if err != nil {
		return nil, err
	}

	return toSavedSearchResolver(*ss), nil
}

func (r *schemaResolver) UpdateSavedSearch(ctx context.Context, args *struct {
	ID          graphql.ID
	Description string
	Query       string
	NotifyOwner bool
	NotifySlack bool
	OrgID       *graphql.ID
	UserID      *graphql.ID
}) (*SavedSearchResolver, error) {
	var userID, orgID *int32
	// 🚨 SECURITY: Make sure the current user has permission to update a saved search for the specified user or org.
	if args.UserID != nil {
		u, err := unmarshalSavedSearchID(*args.UserID)
		if err != nil {
			return nil, err
		}
		userID = &u
		if err := backend.CheckSiteAdminOrSameUser(ctx, u); err != nil {
			return nil, err
		}
	} else if args.OrgID != nil {
		o, err := unmarshalSavedSearchID(*args.OrgID)
		if err != nil {
			return nil, err
		}
		orgID = &o
		if err := backend.CheckOrgAccess(ctx, o); err != nil {
			return nil, err
		}
	} else {
		return nil, errors.New("failed to update saved search: no Org ID or User ID associated with saved search")
	}

	id, err := unmarshalSavedSearchID(args.ID)
	if err != nil {
		return nil, err
	}

	if !queryHasPatternType(args.Query) {
		return nil, errMissingPatternType
	}

	ss, err := db.SavedSearches.Update(ctx, &types.SavedSearch{
		ID:          id,
		Description: args.Description,
		Query:       args.Query,
		Notify:      args.NotifyOwner,
		NotifySlack: args.NotifySlack,
		UserID:      userID,
		OrgID:       orgID,
	})
	if err != nil {
		return nil, err
	}

	return toSavedSearchResolver(*ss), nil
}

func (r *schemaResolver) DeleteSavedSearch(ctx context.Context, args *struct {
	ID graphql.ID
}) (*EmptyResponse, error) {
	id, err := unmarshalSavedSearchID(args.ID)
	if err != nil {
		return nil, err
	}
	ss, err := db.SavedSearches.GetByID(ctx, id)
	if err != nil {
		return nil, err
	}
	// 🚨 SECURITY: Make sure the current user has permission to delete a saved search for the specified user or org.
	if ss.Config.UserID != nil {
		if err := backend.CheckSiteAdminOrSameUser(ctx, *ss.Config.UserID); err != nil {
			return nil, err
		}
	} else if ss.Config.OrgID != nil {
		if err := backend.CheckOrgAccess(ctx, *ss.Config.OrgID); err != nil {
			return nil, err
		}
	} else {
		return nil, errors.New("failed to delete saved search: no Org ID or User ID associated with saved search")
	}
	err = db.SavedSearches.Delete(ctx, id)
	if err != nil {
		return nil, err
	}
	return &EmptyResponse{}, nil
}

var patternTypeRegexp = lazyregexp.New(`(?i)\bpatternType:(literal|regexp)\b`)

func queryHasPatternType(query string) bool {
	return patternTypeRegexp.Match([]byte(query))
}

var errMissingPatternType error = errors.New("a `patternType:` filter is required in the query for all saved searches. `patternType` can be \"literal\" or \"regexp\"")<|MERGE_RESOLUTION|>--- conflicted
+++ resolved
@@ -84,20 +84,7 @@
 
 func (r SavedSearchResolver) Query() string { return r.s.Query }
 
-<<<<<<< HEAD
-func (r SavedSearchResolver) UserID() *graphql.ID {
-	if r.s.UserID == nil {
-		return nil
-	}
-	userID := MarshalUserID(*r.s.UserID)
-	return &userID
-}
-
-func (r SavedSearchResolver) OrgID() *graphql.ID {
-	if r.s.OrgID == nil {
-		return nil
-=======
-func (r savedSearchResolver) Namespace(ctx context.Context) (*NamespaceResolver, error) {
+func (r SavedSearchResolver) Namespace(ctx context.Context) (*NamespaceResolver, error) {
 	if r.s.OrgID != nil {
 		n, err := NamespaceByID(ctx, marshalOrgID(*r.s.OrgID))
 		if err != nil {
@@ -111,16 +98,11 @@
 			return nil, err
 		}
 		return &NamespaceResolver{n}, nil
->>>>>>> 5204b66f
 	}
 	return nil, nil
 }
-<<<<<<< HEAD
+
 func (r SavedSearchResolver) SlackWebhookURL() *string { return r.s.SlackWebhookURL }
-=======
-
-func (r savedSearchResolver) SlackWebhookURL() *string { return r.s.SlackWebhookURL }
->>>>>>> 5204b66f
 
 func toSavedSearchResolver(entry types.SavedSearch) *SavedSearchResolver {
 	return &SavedSearchResolver{entry}
