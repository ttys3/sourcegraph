package graphqlbackend

import (
	"context"
	"encoding/json"
	"errors"
	"log"
	"os"
	"sort"
	"strconv"
	"strings"
	"sync"
	"time"

	"github.com/graph-gophers/graphql-go"
	gqlerrors "github.com/graph-gophers/graphql-go/errors"
	"github.com/graph-gophers/graphql-go/introspection"
	"github.com/graph-gophers/graphql-go/relay"
	"github.com/graph-gophers/graphql-go/trace"
	"github.com/inconshreveable/log15"
	"github.com/prometheus/client_golang/prometheus"
	"golang.org/x/sync/errgroup"

	"github.com/sourcegraph/sourcegraph/cmd/frontend/backend"
	"github.com/sourcegraph/sourcegraph/internal/api"
	"github.com/sourcegraph/sourcegraph/internal/cloneurls"
	"github.com/sourcegraph/sourcegraph/internal/conf"
	"github.com/sourcegraph/sourcegraph/internal/db"
	"github.com/sourcegraph/sourcegraph/internal/errcode"
	"github.com/sourcegraph/sourcegraph/internal/httpcli"
	"github.com/sourcegraph/sourcegraph/internal/repos"
	sgtrace "github.com/sourcegraph/sourcegraph/internal/trace"
	"github.com/sourcegraph/sourcegraph/internal/trace/ot"
	"github.com/sourcegraph/sourcegraph/internal/types"
)

var (
	graphqlFieldHistogram = prometheus.NewHistogramVec(prometheus.HistogramOpts{
		Name:    "src_graphql_field_seconds",
		Help:    "GraphQL field resolver latencies in seconds.",
		Buckets: []float64{0.01, 0.02, 0.05, 0.1, 0.2, 0.5, 1, 2, 5, 10, 30},
	}, []string{"type", "field", "error", "source", "request_name"})

	codeIntelSearchHistogram = prometheus.NewHistogramVec(prometheus.HistogramOpts{
		Name:    "src_graphql_code_intel_search_seconds",
		Help:    "Code intel search latencies in seconds.",
		Buckets: []float64{0.01, 0.02, 0.05, 0.1, 0.2, 0.5, 1, 2, 5, 10, 30},
	}, []string{"exact", "error"})

	cf = httpcli.NewExternalHTTPClientFactory()
)

func init() {
	prometheus.MustRegister(graphqlFieldHistogram)
	prometheus.MustRegister(codeIntelSearchHistogram)
}

type prometheusTracer struct {
	trace.OpenTracingTracer
}

func (prometheusTracer) TraceQuery(ctx context.Context, queryString string, operationName string, variables map[string]interface{}, varTypes map[string]*introspection.Type) (context.Context, trace.TraceQueryFinishFunc) {
	start := time.Now()
	var finish trace.TraceQueryFinishFunc
	if ot.ShouldTrace(ctx) {
		ctx, finish = trace.OpenTracingTracer{}.TraceQuery(ctx, queryString, operationName, variables, varTypes)
	}

	ctx = context.WithValue(ctx, "graphql-query", queryString)

	_, disableLog := os.LookupEnv("NO_GRAPHQL_LOG")

	// Note: We don't care about the error here, we just extract the username if
	// we get a non-nil user object.
	currentUser, _ := CurrentUser(ctx)
	var currentUserName string
	if currentUser != nil {
		currentUserName = currentUser.Username()
	}

	// Requests made by our JS frontend and other internal things will have a concrete name attached to the
	// request which allows us to (softly) differentiate it from end-user API requests. For example,
	// /.api/graphql?Foobar where Foobar is the name of the request we make. If there is not a request name,
	// then it is an interesting query to log in the event it is harmful and a site admin needs to identify
	// it and the user issuing it.
	requestName := sgtrace.GraphQLRequestName(ctx)
	lvl := log15.Debug
	if requestName == "unknown" {
		lvl = log15.Info
	}
	requestSource := sgtrace.RequestSource(ctx)

	if !disableLog {
		lvl("serving GraphQL request", "name", requestName, "user", currentUserName, "source", requestSource)
		if requestName == "unknown" {
			log.Printf(`logging complete query for unnamed GraphQL request above name=%s user=%s source=%s:
QUERY
-----
%s

VARIABLES
---------
%v

`, requestName, currentUserName, requestSource, queryString, variables)
		}
	}

	return ctx, func(err []*gqlerrors.QueryError) {
		if finish != nil {
			finish(err)
		}
		d := time.Since(start)
		if v := conf.Get().ObservabilityLogSlowGraphQLRequests; v != 0 && d.Milliseconds() > int64(v) {
			encodedVariables, _ := json.Marshal(variables)
			log15.Warn("slow GraphQL request", "time", d, "name", requestName, "user", currentUserName, "source", requestSource, "error", err, "variables", string(encodedVariables))
			if requestName == "unknown" {
				log.Printf(`logging complete query for slow GraphQL request above time=%v name=%s user=%s source=%s error=%v:
QUERY
-----
%s

VARIABLES
---------
%s

`, d, requestName, currentUserName, requestSource, err, queryString, encodedVariables)
			}
		}
	}
}

func (prometheusTracer) TraceField(ctx context.Context, label, typeName, fieldName string, trivial bool, args map[string]interface{}) (context.Context, trace.TraceFieldFinishFunc) {
	start := time.Now()
	return ctx, func(err *gqlerrors.QueryError) {
		isErrStr := strconv.FormatBool(err != nil)
		graphqlFieldHistogram.WithLabelValues(
			prometheusTypeName(typeName),
			prometheusFieldName(typeName, fieldName),
			isErrStr,
			string(sgtrace.RequestSource(ctx)),
			prometheusGraphQLRequestName(sgtrace.GraphQLRequestName(ctx)),
		).Observe(time.Since(start).Seconds())

		origin := sgtrace.RequestOrigin(ctx)
		if origin != "unknown" && (fieldName == "search" || fieldName == "lsif") {
			isExact := strconv.FormatBool(fieldName == "lsif")
			codeIntelSearchHistogram.WithLabelValues(isExact, isErrStr).Observe(time.Since(start).Seconds())
		}
	}
}

var allowedPrometheusFieldNames = map[[2]string]struct{}{
	{"AccessTokenConnection", "nodes"}:          {},
	{"File", "isDirectory"}:                     {},
	{"File", "name"}:                            {},
	{"File", "path"}:                            {},
	{"File", "repository"}:                      {},
	{"File", "url"}:                             {},
	{"File2", "content"}:                        {},
	{"File2", "externalURLs"}:                   {},
	{"File2", "highlight"}:                      {},
	{"File2", "isDirectory"}:                    {},
	{"File2", "richHTML"}:                       {},
	{"File2", "url"}:                            {},
	{"FileDiff", "hunks"}:                       {},
	{"FileDiff", "internalID"}:                  {},
	{"FileDiff", "mostRelevantFile"}:            {},
	{"FileDiff", "newPath"}:                     {},
	{"FileDiff", "oldPath"}:                     {},
	{"FileDiff", "stat"}:                        {},
	{"FileDiffConnection", "diffStat"}:          {},
	{"FileDiffConnection", "nodes"}:             {},
	{"FileDiffConnection", "pageInfo"}:          {},
	{"FileDiffConnection", "totalCount"}:        {},
	{"FileDiffHunk", "body"}:                    {},
	{"FileDiffHunk", "newRange"}:                {},
	{"FileDiffHunk", "oldNoNewlineAt"}:          {},
	{"FileDiffHunk", "oldRange"}:                {},
	{"FileDiffHunk", "section"}:                 {},
	{"FileDiffHunkRange", "lines"}:              {},
	{"FileDiffHunkRange", "Line"}:               {},
	{"FileMatch", "file"}:                       {},
	{"FileMatch", "limitHit"}:                   {},
	{"FileMatch", "lineMatches"}:                {},
	{"FileMatch", "repository"}:                 {},
	{"FileMatch", "revSpec"}:                    {},
	{"FileMatch", "symbols"}:                    {},
	{"GitBlob", "blame"}:                        {},
	{"GitBlob", "commit"}:                       {},
	{"GitBlob", "content"}:                      {},
	{"GitBlob", "lsif"}:                         {},
	{"GitBlob", "path"}:                         {},
	{"GitBlob", "repository"}:                   {},
	{"GitBlob", "url"}:                          {},
	{"GitCommit", "abbreviatedOID"}:             {},
	{"GitCommit", "ancestors"}:                  {},
	{"GitCommit", "author"}:                     {},
	{"GitCommit", "blob"}:                       {},
	{"GitCommit", "body"}:                       {},
	{"GitCommit", "canonicalURL"}:               {},
	{"GitCommit", "committer"}:                  {},
	{"GitCommit", "externalURLs"}:               {},
	{"GitCommit", "file"}:                       {},
	{"GitCommit", "id"}:                         {},
	{"GitCommit", "message"}:                    {},
	{"GitCommit", "oid"}:                        {},
	{"GitCommit", "parents"}:                    {},
	{"GitCommit", "repository"}:                 {},
	{"GitCommit", "subject"}:                    {},
	{"GitCommit", "symbols"}:                    {},
	{"GitCommit", "tree"}:                       {},
	{"GitCommit", "url"}:                        {},
	{"GitCommitConnection", "nodes"}:            {},
	{"GitRefConnection", "nodes"}:               {},
	{"GitTree", "canonicalURL"}:                 {},
	{"GitTree", "entries"}:                      {},
	{"GitTree", "files"}:                        {},
	{"GitTree", "isRoot"}:                       {},
	{"GitTree", "url"}:                          {},
	{"Mutation", "configurationMutation"}:       {},
	{"Mutation", "createOrganization"}:          {},
	{"Mutation", "logEvent"}:                    {},
	{"Mutation", "logUserEvent"}:                {},
	{"Query", "clientConfiguration"}:            {},
	{"Query", "currentUser"}:                    {},
	{"Query", "dotcom"}:                         {},
	{"Query", "extensionRegistry"}:              {},
	{"Query", "highlightCode"}:                  {},
	{"Query", "node"}:                           {},
	{"Query", "organization"}:                   {},
	{"Query", "repositories"}:                   {},
	{"Query", "repository"}:                     {},
	{"Query", "repositoryRedirect"}:             {},
	{"Query", "search"}:                         {},
	{"Query", "settingsSubject"}:                {},
	{"Query", "site"}:                           {},
	{"Query", "user"}:                           {},
	{"Query", "viewerConfiguration"}:            {},
	{"Query", "viewerSettings"}:                 {},
	{"RegistryExtensionConnection", "nodes"}:    {},
	{"Repository", "cloneInProgress"}:           {},
	{"Repository", "commit"}:                    {},
	{"Repository", "comparison"}:                {},
	{"Repository", "gitRefs"}:                   {},
	{"RepositoryComparison", "commits"}:         {},
	{"RepositoryComparison", "fileDiffs"}:       {},
	{"RepositoryComparison", "range"}:           {},
	{"RepositoryConnection", "nodes"}:           {},
	{"Search", "results"}:                       {},
	{"Search", "suggestions"}:                   {},
	{"SearchAlert", "description"}:              {},
	{"SearchAlert", "proposedQueries"}:          {},
	{"SearchAlert", "title"}:                    {},
	{"SearchQueryDescription", "description"}:   {},
	{"SearchQueryDescription", "query"}:         {},
	{"SearchResultMatch", "body"}:               {},
	{"SearchResultMatch", "highlights"}:         {},
	{"SearchResultMatch", "url"}:                {},
	{"SearchResults", "alert"}:                  {},
	{"SearchResults", "approximateResultCount"}: {},
	{"SearchResults", "cloning"}:                {},
	{"SearchResults", "dynamicFilters"}:         {},
	{"SearchResults", "elapsedMilliseconds"}:    {},
	{"SearchResults", "indexUnavailable"}:       {},
	{"SearchResults", "limitHit"}:               {},
	{"SearchResults", "matchCount"}:             {},
	{"SearchResults", "missing"}:                {},
	{"SearchResults", "repositoriesCount"}:      {},
	{"SearchResults", "results"}:                {},
	{"SearchResults", "timedout"}:               {},
	{"SettingsCascade", "final"}:                {},
	{"SettingsMutation", "editConfiguration"}:   {},
	{"SettingsSubject", "latestSettings"}:       {},
	{"SettingsSubject", "settingsCascade"}:      {},
	{"Signature", "date"}:                       {},
	{"Signature", "person"}:                     {},
	{"Site", "alerts"}:                          {},
	{"SymbolConnection", "nodes"}:               {},
	{"TreeEntry", "isDirectory"}:                {},
	{"TreeEntry", "isSingleChild"}:              {},
	{"TreeEntry", "name"}:                       {},
	{"TreeEntry", "path"}:                       {},
	{"TreeEntry", "submodule"}:                  {},
	{"TreeEntry", "url"}:                        {},
	{"UserConnection", "nodes"}:                 {},
}

// prometheusFieldName reduces the cardinality of GraphQL field names to make it suitable
// for use in a Prometheus metric. We only track the ones most valuable to us.
//
// See https://github.com/sourcegraph/sourcegraph/issues/9895
func prometheusFieldName(typeName, fieldName string) string {
	if _, ok := allowedPrometheusFieldNames[[2]string{typeName, fieldName}]; ok {
		return fieldName
	}
	return "other"
}

var blocklistedPrometheusTypeNames = map[string]struct{}{
	"__Type":                                 {},
	"__Schema":                               {},
	"__InputValue":                           {},
	"__Field":                                {},
	"__EnumValue":                            {},
	"__Directive":                            {},
	"UserEmail":                              {},
	"UpdateSettingsPayload":                  {},
	"ExtensionRegistryCreateExtensionResult": {},
	"Range":                                  {},
	"LineMatch":                              {},
	"DiffStat":                               {},
	"DiffHunk":                               {},
	"DiffHunkRange":                          {},
	"FileDiffResolver":                       {},
}

// prometheusTypeName reduces the cardinality of GraphQL type names to make it
// suitable for use in a Prometheus metric. This is a blocklist of type names
// which involve non-complex calculations in the GraphQL backend and thus are
// not worth tracking. You can find a complete list of the ones Prometheus is
// currently tracking via:
//
// 	sum by (type)(src_graphql_field_seconds_count)
//
func prometheusTypeName(typeName string) string {
	if _, ok := blocklistedPrometheusTypeNames[typeName]; ok {
		return "other"
	}
	return typeName
}

// prometheusGraphQLRequestName is a allowlist of GraphQL request names (e.g. /.api/graphql?Foobar)
// to include in a Prometheus metric. Be extremely careful
func prometheusGraphQLRequestName(requestName string) string {
	if requestName == "CodeIntelSearch" {
		return requestName
	}
	return "other"
}

func NewSchema(campaigns CampaignsResolver, codeIntel CodeIntelResolver, insights InsightsResolver, authz AuthzResolver, codeMonitors CodeMonitorsResolver, license LicenseResolver) (*graphql.Schema, error) {
	resolver := &schemaResolver{
		CampaignsResolver: defaultCampaignsResolver{},
		AuthzResolver:     defaultAuthzResolver{},
		CodeIntelResolver: defaultCodeIntelResolver{},
<<<<<<< HEAD
		Insights:          defaultInsightsResolver{},
=======
		InsightsResolver:  defaultInsightsResolver{},
>>>>>>> f807ff5c
		LicenseResolver:   defaultLicenseResolver{},
	}
	if campaigns != nil {
		EnterpriseResolvers.campaignsResolver = campaigns
		resolver.CampaignsResolver = campaigns
	}
	if codeIntel != nil {
		EnterpriseResolvers.codeIntelResolver = codeIntel
		resolver.CodeIntelResolver = codeIntel
	}
	if insights != nil {
		EnterpriseResolvers.insightsResolver = insights
		resolver.InsightsResolver = insights
	}
	if authz != nil {
		EnterpriseResolvers.authzResolver = authz
		resolver.AuthzResolver = authz
	}
	if codeMonitors != nil {
		EnterpriseResolvers.codeMonitorsResolver = codeMonitors
		resolver.CodeMonitorsResolver = codeMonitors
	}
	if license != nil {
		EnterpriseResolvers.licenseResolver = license
		resolver.LicenseResolver = license
	}
	return graphql.ParseSchema(
		Schema,
		resolver,
		graphql.Tracer(prometheusTracer{}),
		graphql.UseStringDescriptions(),
	)
}

// EmptyResponse is a type that can be used in the return signature for graphql queries
// that don't require a return value.
type EmptyResponse struct{}

// AlwaysNil exists since various graphql tools expect at least one field to be
// present in the schema so we provide a dummy one here that is always nil.
func (er *EmptyResponse) AlwaysNil() *string {
	return nil
}

type Node interface {
	ID() graphql.ID
}

type NodeResolver struct {
	Node
}

func (r *NodeResolver) ToAccessToken() (*accessTokenResolver, bool) {
	n, ok := r.Node.(*accessTokenResolver)
	return n, ok
}

func (r *NodeResolver) ToMonitor() (MonitorResolver, bool) {
	n, ok := r.Node.(MonitorResolver)
	return n, ok
}

func (r *NodeResolver) ToMonitorQuery() (MonitorQueryResolver, bool) {
	n, ok := r.Node.(MonitorQueryResolver)
	return n, ok
}

func (r *NodeResolver) ToMonitorEmail() (MonitorEmailResolver, bool) {
	n, ok := r.Node.(MonitorEmailResolver)
	return n, ok
}

func (r *NodeResolver) ToMonitorActionEvent() (MonitorActionEventResolver, bool) {
	n, ok := r.Node.(MonitorActionEventResolver)
	return n, ok
}

func (r *NodeResolver) ToMonitorTriggerEvent() (MonitorTriggerEventResolver, bool) {
	n, ok := r.Node.(MonitorTriggerEventResolver)
	return n, ok
}

func (r *NodeResolver) ToCampaign() (CampaignResolver, bool) {
	n, ok := r.Node.(CampaignResolver)
	return n, ok
}

func (r *NodeResolver) ToExternalChangeset() (ExternalChangesetResolver, bool) {
	n, ok := r.Node.(ChangesetResolver)
	if !ok {
		return nil, false
	}
	return n.ToExternalChangeset()
}

func (r *NodeResolver) ToHiddenExternalChangeset() (HiddenExternalChangesetResolver, bool) {
	n, ok := r.Node.(ChangesetResolver)
	if !ok {
		return nil, false
	}
	return n.ToHiddenExternalChangeset()
}

func (r *NodeResolver) ToChangesetEvent() (ChangesetEventResolver, bool) {
	n, ok := r.Node.(ChangesetEventResolver)
	return n, ok
}

func (r *NodeResolver) ToCampaignSpec() (CampaignSpecResolver, bool) {
	n, ok := r.Node.(CampaignSpecResolver)
	return n, ok
}

func (r *NodeResolver) ToHiddenChangesetSpec() (HiddenChangesetSpecResolver, bool) {
	n, ok := r.Node.(ChangesetSpecResolver)
	if !ok {
		return nil, ok
	}
	return n.ToHiddenChangesetSpec()
}

func (r *NodeResolver) ToVisibleChangesetSpec() (VisibleChangesetSpecResolver, bool) {
	n, ok := r.Node.(ChangesetSpecResolver)
	if !ok {
		return nil, ok
	}
	return n.ToVisibleChangesetSpec()
}

func (r *NodeResolver) ToCampaignsCredential() (CampaignsCredentialResolver, bool) {
	n, ok := r.Node.(CampaignsCredentialResolver)
	return n, ok
}

func (r *NodeResolver) ToProductLicense() (ProductLicense, bool) {
	n, ok := r.Node.(ProductLicense)
	return n, ok
}

func (r *NodeResolver) ToProductSubscription() (ProductSubscription, bool) {
	n, ok := r.Node.(ProductSubscription)
	return n, ok
}

func (r *NodeResolver) ToExternalAccount() (*externalAccountResolver, bool) {
	n, ok := r.Node.(*externalAccountResolver)
	return n, ok
}

func (r *NodeResolver) ToExternalService() (*externalServiceResolver, bool) {
	n, ok := r.Node.(*externalServiceResolver)
	return n, ok
}

func (r *NodeResolver) ToGitRef() (*GitRefResolver, bool) {
	n, ok := r.Node.(*GitRefResolver)
	return n, ok
}

func (r *NodeResolver) ToRepository() (*RepositoryResolver, bool) {
	n, ok := r.Node.(*RepositoryResolver)
	return n, ok
}

func (r *NodeResolver) ToUser() (*UserResolver, bool) {
	n, ok := r.Node.(*UserResolver)
	return n, ok
}

func (r *NodeResolver) ToOrg() (*OrgResolver, bool) {
	n, ok := r.Node.(*OrgResolver)
	return n, ok
}

func (r *NodeResolver) ToOrganizationInvitation() (*organizationInvitationResolver, bool) {
	n, ok := r.Node.(*organizationInvitationResolver)
	return n, ok
}

func (r *NodeResolver) ToGitCommit() (*GitCommitResolver, bool) {
	n, ok := r.Node.(*GitCommitResolver)
	return n, ok
}

func (r *NodeResolver) ToRegistryExtension() (RegistryExtension, bool) {
	if NodeToRegistryExtension == nil {
		return nil, false
	}
	return NodeToRegistryExtension(r.Node)
}

func (r *NodeResolver) ToSavedSearch() (*savedSearchResolver, bool) {
	n, ok := r.Node.(*savedSearchResolver)
	return n, ok
}

func (r *NodeResolver) ToSite() (*siteResolver, bool) {
	n, ok := r.Node.(*siteResolver)
	return n, ok
}

func (r *NodeResolver) ToLSIFUpload() (LSIFUploadResolver, bool) {
	n, ok := r.Node.(LSIFUploadResolver)
	return n, ok
}

func (r *NodeResolver) ToLSIFIndex() (LSIFIndexResolver, bool) {
	n, ok := r.Node.(LSIFIndexResolver)
	return n, ok
}

// schemaResolver handles all GraphQL queries for Sourcegraph. To do this, it
// uses subresolvers which are globals. Enterprise-only resolvers are assigned
// to a field of EnterpriseResolvers.
type schemaResolver struct {
	CampaignsResolver
	AuthzResolver
	CodeIntelResolver
	InsightsResolver
	CodeMonitorsResolver
	LicenseResolver
}

// EnterpriseResolvers holds the instances of resolvers which are enabled only
// in enterprise mode. These resolver instances are nil when running as OSS.
var EnterpriseResolvers = struct {
	codeIntelResolver    CodeIntelResolver
<<<<<<< HEAD
	insightsResolver     CodeInsightsResolver
=======
	insightsResolver     InsightsResolver
>>>>>>> f807ff5c
	authzResolver        AuthzResolver
	campaignsResolver    CampaignsResolver
	codeMonitorsResolver CodeMonitorsResolver
	licenseResolver      LicenseResolver
}{
	codeIntelResolver:    defaultCodeIntelResolver{},
	authzResolver:        defaultAuthzResolver{},
	campaignsResolver:    defaultCampaignsResolver{},
	codeMonitorsResolver: defaultCodeMonitorsResolver{},
	licenseResolver:      defaultLicenseResolver{},
}

// DEPRECATED
func (r *schemaResolver) Root() *schemaResolver {
	return &schemaResolver{}
}

func (r *schemaResolver) Node(ctx context.Context, args *struct{ ID graphql.ID }) (*NodeResolver, error) {
	n, err := r.nodeByID(ctx, args.ID)
	if err != nil {
		return nil, err
	}
	if n == nil {
		return nil, nil
	}
	return &NodeResolver{n}, nil
}

func (r *schemaResolver) nodeByID(ctx context.Context, id graphql.ID) (Node, error) {
	switch relay.UnmarshalKind(id) {
	case "AccessToken":
		return accessTokenByID(ctx, id)
	case "Campaign":
		return r.CampaignByID(ctx, id)
	case "CampaignSpec":
		return r.CampaignSpecByID(ctx, id)
	case "ChangesetSpec":
		return r.ChangesetSpecByID(ctx, id)
	case "Changeset":
		return r.ChangesetByID(ctx, id)
	case "CampaignsCredential":
		return r.CampaignsCredentialByID(ctx, id)
	case "ProductLicense":
		if f := ProductLicenseByID; f != nil {
			return f(ctx, id)
		}
		return nil, errors.New("not implemented")
	case "ProductSubscription":
		if f := ProductSubscriptionByID; f != nil {
			return f(ctx, id)
		}
		return nil, errors.New("not implemented")
	case "ExternalAccount":
		return externalAccountByID(ctx, id)
	case externalServiceIDKind:
		return externalServiceByID(ctx, id)
	case "GitRef":
		return gitRefByID(ctx, id)
	case "Repository":
		return repositoryByID(ctx, id)
	case "User":
		return UserByID(ctx, id)
	case "Org":
		return OrgByID(ctx, id)
	case "OrganizationInvitation":
		return orgInvitationByID(ctx, id)
	case "GitCommit":
		return gitCommitByID(ctx, id)
	case "RegistryExtension":
		return RegistryExtensionByID(ctx, id)
	case "SavedSearch":
		return savedSearchByID(ctx, id)
	case "Site":
		return siteByGQLID(ctx, id)
	case "LSIFUpload":
		return r.LSIFUploadByID(ctx, id)
	case "LSIFIndex":
		return r.LSIFIndexByID(ctx, id)
	case "CodeMonitor":
		return r.MonitorByID(ctx, id)
	default:
		return nil, errors.New("invalid id")
	}
}

func (r *schemaResolver) Repository(ctx context.Context, args *struct {
	Name     *string
	CloneURL *string
	// TODO(chris): Remove URI in favor of Name.
	URI *string
}) (*RepositoryResolver, error) {
	// Deprecated query by "URI"
	if args.URI != nil && args.Name == nil {
		args.Name = args.URI
	}
	resolver, err := r.RepositoryRedirect(ctx, &struct {
		Name     *string
		CloneURL *string
	}{args.Name, args.CloneURL})
	if err != nil {
		return nil, err
	}
	if resolver == nil {
		return nil, nil
	}
	return resolver.repo, nil
}

type RedirectResolver struct {
	url string
}

func (r *RedirectResolver) URL() string {
	return r.url
}

type repositoryRedirect struct {
	repo     *RepositoryResolver
	redirect *RedirectResolver
}

func (r *repositoryRedirect) ToRepository() (*RepositoryResolver, bool) {
	return r.repo, r.repo != nil
}

func (r *repositoryRedirect) ToRedirect() (*RedirectResolver, bool) {
	return r.redirect, r.redirect != nil
}

func (r *schemaResolver) RepositoryRedirect(ctx context.Context, args *struct {
	Name     *string
	CloneURL *string
}) (*repositoryRedirect, error) {
	var name api.RepoName
	if args.Name != nil {
		// Query by name
		name = api.RepoName(*args.Name)
	} else if args.CloneURL != nil {
		// Query by git clone URL
		var err error
		name, err = cloneurls.ReposourceCloneURLToRepoName(ctx, *args.CloneURL)
		if err != nil {
			return nil, err
		}
		if name == "" {
			// Clone URL could not be mapped to a code host
			return nil, nil
		}
	} else {
		return nil, errors.New("neither name nor cloneURL given")
	}

	repo, err := backend.Repos.GetByName(ctx, name)
	if err != nil {
		if err, ok := err.(backend.ErrRepoSeeOther); ok {
			return &repositoryRedirect{redirect: &RedirectResolver{url: err.RedirectURL}}, nil
		}
		if errcode.IsNotFound(err) {
			return nil, nil
		}
		return nil, err
	}
	return &repositoryRedirect{repo: &RepositoryResolver{innerRepo: repo}}, nil
}

func (r *schemaResolver) PhabricatorRepo(ctx context.Context, args *struct {
	Name *string
	// TODO(chris): Remove URI in favor of Name.
	URI *string
}) (*phabricatorRepoResolver, error) {
	if args.Name != nil {
		args.URI = args.Name
	}

	repo, err := db.Phabricator.GetByName(ctx, api.RepoName(*args.URI))
	if err != nil {
		return nil, err
	}
	return &phabricatorRepoResolver{repo}, nil
}

func (r *schemaResolver) CurrentUser(ctx context.Context) (*UserResolver, error) {
	return CurrentUser(ctx)
}

func (r *schemaResolver) AffiliatedRepositories(ctx context.Context, args *struct {
	User     graphql.ID
	CodeHost *graphql.ID
	Query    *string
}) (*codeHostRepositoryConnectionResolver, error) {
	userID, err := UnmarshalUserID(args.User)
	if err != nil {
		return nil, err
	}
	// 🚨 SECURITY: make sure the user is either site admin or the same user being requested
	if err := backend.CheckSiteAdminOrSameUser(ctx, userID); err != nil {
		return nil, err
	}
	var codeHost int64
	if args.CodeHost != nil {
		codeHost, err = unmarshalExternalServiceID(*args.CodeHost)
		if err != nil {
			return nil, err
		}
	}
	var query string
	if args.Query != nil {
		query = *args.Query
	}

	return &codeHostRepositoryConnectionResolver{
		userID:   userID,
		codeHost: codeHost,
		query:    query,
	}, nil
}

type codeHostRepositoryConnectionResolver struct {
	userID   int32
	codeHost int64
	query    string

	once  sync.Once
	nodes []*codeHostRepositoryResolver
	err   error
}

func (r *codeHostRepositoryConnectionResolver) Nodes(ctx context.Context) ([]*codeHostRepositoryResolver, error) {
	r.once.Do(func() {
		var (
			svcs []*types.ExternalService
			err  error
		)
		// get all external services for user, or for the specified external service
		if r.codeHost == 0 {
			svcs, err = db.ExternalServices.List(ctx, db.ExternalServicesListOptions{NamespaceUserID: r.userID})
			if err != nil {
				r.err = err
				return
			}
		} else {
			svc, err := db.ExternalServices.GetByID(ctx, r.codeHost)
			if err != nil {
				r.err = err
				return
			}
			// 🚨 SECURITY: if the user doesn't own this service, check they're site admin
			if err := backend.CheckUserIsSiteAdmin(ctx, r.userID); svc.NamespaceUserID != r.userID && err != nil {
				r.err = err
				return
			}
			svcs = []*types.ExternalService{svc}
		}
		// get Source for all external services
		var (
			results  = make(chan []types.CodeHostRepository)
			g, ctx   = errgroup.WithContext(ctx)
			svcsByID = make(map[int64]*types.ExternalService)
		)
		for _, svc := range svcs {
			svcsByID[svc.ID] = svc
			src, err := repos.NewSource(svc, cf)
			if err != nil {
				r.err = err
				return
			}
			if af, ok := src.(repos.AffiliatedRepositorySource); ok {
				g.Go(func() error {
					repos, err := af.AffiliatedRepositories(ctx)
					if err != nil {
						return err
					}
					select {
					case results <- repos:
					case <-ctx.Done():
						return ctx.Err()
					}
					return nil
				})
			}
		}
		go func() {
			// wait for all sources to return their repos
			err = g.Wait()
			// signal the collector to finish
			close(results)
		}()

		// are we allowed to show the user private repos?
		allowPrivate, err := allowPrivate(ctx, r.userID)
		if err != nil {
			r.err = err
			return
		}

		// collect all results
		r.nodes = []*codeHostRepositoryResolver{}
		for repos := range results {
			for _, repo := range repos {
				repo := repo
				if r.query != "" && !strings.Contains(strings.ToLower(repo.Name), r.query) {
					continue
				}
				if !allowPrivate && repo.Private {
					continue
				}
				r.nodes = append(r.nodes, &codeHostRepositoryResolver{
					codeHost: svcsByID[repo.CodeHostID],
					repo:     &repo,
				})
			}
		}
		sort.Slice(r.nodes, func(i, j int) bool {
			return r.nodes[i].repo.Name < r.nodes[j].repo.Name
		})
	})
	return r.nodes, r.err
}

type codeHostRepositoryResolver struct {
	repo     *types.CodeHostRepository
	codeHost *types.ExternalService
}

func (r *codeHostRepositoryResolver) Name() string {
	return r.repo.Name
}

func (r *codeHostRepositoryResolver) Private() bool {
	return r.repo.Private
}

func (r *codeHostRepositoryResolver) CodeHost(ctx context.Context) *externalServiceResolver {
	return &externalServiceResolver{
		externalService: r.codeHost,
	}
}

func allowPrivate(ctx context.Context, userID int32) (bool, error) {
	if conf.ExternalServiceUserMode() == conf.ExternalServiceModeAll {
		return true, nil
	}
	return db.Users.HasTag(ctx, userID, db.TagAllowUserExternalServicePrivate)
}<|MERGE_RESOLUTION|>--- conflicted
+++ resolved
@@ -344,11 +344,7 @@
 		CampaignsResolver: defaultCampaignsResolver{},
 		AuthzResolver:     defaultAuthzResolver{},
 		CodeIntelResolver: defaultCodeIntelResolver{},
-<<<<<<< HEAD
-		Insights:          defaultInsightsResolver{},
-=======
 		InsightsResolver:  defaultInsightsResolver{},
->>>>>>> f807ff5c
 		LicenseResolver:   defaultLicenseResolver{},
 	}
 	if campaigns != nil {
@@ -576,11 +572,7 @@
 // in enterprise mode. These resolver instances are nil when running as OSS.
 var EnterpriseResolvers = struct {
 	codeIntelResolver    CodeIntelResolver
-<<<<<<< HEAD
-	insightsResolver     CodeInsightsResolver
-=======
 	insightsResolver     InsightsResolver
->>>>>>> f807ff5c
 	authzResolver        AuthzResolver
 	campaignsResolver    CampaignsResolver
 	codeMonitorsResolver CodeMonitorsResolver
