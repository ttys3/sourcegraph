import * as comlink from 'comlink'
import { Location, MarkupKind, Position, Range, Selection } from '@sourcegraph/extension-api-classes'
import { Subscription, Unsubscribable, of } from 'rxjs'
import * as sourcegraph from 'sourcegraph'
import { EndpointPair } from '../../platform/context'
import { ClientAPI } from '../client/api/api'
import { NotificationType } from '../client/services/notifications'
import { ExtensionHostAPI, ExtensionHostAPIFactory } from './api/api'
import { ExtensionContent } from './api/content'
import { ExtensionContext } from './api/context'
import { createDecorationType } from './api/decorations'
<<<<<<< HEAD
import { handleExtensionActivation } from './api/extensions'
=======
import { ExtensionDocuments } from './api/documents'
import { DocumentHighlightKind } from './api/documentHighlights'
import { Extensions } from './api/extensions'
import { ExtensionLanguageFeatures } from './api/languageFeatures'
>>>>>>> a840733b
import { ExtensionViewsApi } from './api/views'
import { ExtensionWindows } from './api/windows'

import { registerComlinkTransferHandlers } from '../util'
import { initNewExtensionAPI } from './flatExtensionApi'
import { SettingsCascade } from '../../settings/settings'
import { ExtensionDocuments } from './api/documents'

/**
 * Required information when initializing an extension host.
 */
export interface InitData {
    /** @see {@link module:sourcegraph.internal.sourcegraphURL} */
    sourcegraphURL: string

    /** @see {@link module:sourcegraph.internal.clientApplication} */
    clientApplication: 'sourcegraph' | 'other'

    /** fetched initial settings object */
    initialSettings: Readonly<SettingsCascade<object>>
}
/**
 * Starts the extension host, which runs extensions. It is a Web Worker or other similar isolated
 * JavaScript execution context. There is exactly 1 extension host, and it has zero or more
 * extensions activated (and running).
 *
 * It expects to receive a message containing {@link InitData} from the client application as the
 * first message.
 *
 * @param endpoints The endpoints to the client.
 * @returns An unsubscribable to terminate the extension host.
 */
export function startExtensionHost(
    endpoints: EndpointPair
): Unsubscribable & { extensionAPI: Promise<typeof sourcegraph> } {
    const subscription = new Subscription()

    // Wait for "initialize" message from client application before proceeding to create the
    // extension host.
    let initialized = false
    const extensionAPI = new Promise<typeof sourcegraph>(resolve => {
        const factory: ExtensionHostAPIFactory = initData => {
            if (initialized) {
                throw new Error('extension host is already initialized')
            }
            initialized = true
            const { subscription: extensionHostSubscription, extensionAPI, extensionHostAPI } = initializeExtensionHost(
                endpoints,
                initData
            )
            subscription.add(extensionHostSubscription)
            resolve(extensionAPI)
            return extensionHostAPI
        }
        comlink.expose(factory, endpoints.expose)
    })

    return { unsubscribe: () => subscription.unsubscribe(), extensionAPI }
}

/**
 * Initializes the extension host using the {@link InitData} from the client application. It is
 * called by {@link startExtensionHost} after the {@link InitData} is received.
 *
 * The extension API is made globally available to all requires/imports of the "sourcegraph" module
 * by other scripts running in the same JavaScript context.
 *
 * @param endpoints The endpoints to the client.
 * @param initData The information to initialize this extension host.
 * @returns An unsubscribable to terminate the extension host.
 */
function initializeExtensionHost(
    endpoints: EndpointPair,
    initData: InitData
): { extensionHostAPI: ExtensionHostAPI; extensionAPI: typeof sourcegraph; subscription: Subscription } {
    const subscription = new Subscription()

    const { extensionAPI, extensionHostAPI, subscription: apiSubscription } = createExtensionAPI(initData, endpoints)
    subscription.add(apiSubscription)

    // Make `import 'sourcegraph'` or `require('sourcegraph')` return the extension API.
    globalThis.require = ((modulePath: string): any => {
        if (modulePath === 'sourcegraph') {
            return extensionAPI
        }
        // All other requires/imports in the extension's code should not reach here because their JS
        // bundler should have resolved them locally.
        throw new Error(`require: module not found: ${modulePath}`)
    }) as any
    subscription.add(() => {
        globalThis.require = (() => {
            // Prevent callers from attempting to access the extension API after it was
            // unsubscribed.
            throw new Error('require: Sourcegraph extension API was unsubscribed')
        }) as any
    })

    return { subscription, extensionAPI, extensionHostAPI }
}

function createExtensionAPI(
    initData: InitData,
    endpoints: Pick<EndpointPair, 'proxy'>
): { extensionHostAPI: ExtensionHostAPI; extensionAPI: typeof sourcegraph; subscription: Subscription } {
    const subscription = new Subscription()

    // EXTENSION HOST WORKER

    registerComlinkTransferHandlers()

    /** Proxy to main thread */
    const proxy = comlink.wrap<ClientAPI>(endpoints.proxy)

    // For debugging/tests.
    const sync = async (): Promise<void> => {
        await proxy.ping()
    }
    const context = new ExtensionContext(proxy.context)
    const documents = new ExtensionDocuments(sync)

    const windows = new ExtensionWindows(proxy, documents)
    const views = new ExtensionViewsApi(proxy.views)
    const content = new ExtensionContent(proxy.content)

<<<<<<< HEAD
    const { configuration, exposedToMain, workspace, commands, search, languages } = initNewExtensionAPI(
        proxy,
        initData.initialSettings
    )
=======
    const {
        configuration,
        exposedToMain,
        workspace,
        state,
        commands,
        search,
        languages: { registerHoverProvider, registerDocumentHighlightProvider },
    } = initNewExtensionAPI(proxy, initData.initialSettings, documents)
>>>>>>> a840733b

    // Expose the extension host API to the client (main thread)
    const extensionHostAPI: ExtensionHostAPI = {
        [comlink.proxyMarker]: true,

        ping: () => 'pong',

        windows,
        ...exposedToMain,
    }

    // Expose the extension API to extensions
    // "redefines" everything instead of exposing internal Ext* classes directly so as to:
    // - Avoid exposing private methods to extensions
    // - Avoid exposing proxy.* to extensions, which gives access to the main thread
    const extensionAPI: typeof sourcegraph = {
        URI: URL,
        Position,
        Range,
        Selection,
        Location,
        MarkupKind,
        NotificationType,
        DocumentHighlightKind,
        app: {
            activeWindowChanges: windows.activeWindowChanges,
            get activeWindow(): sourcegraph.Window | undefined {
                return windows.activeWindow
            },
            get windows(): sourcegraph.Window[] {
                return windows.getAll()
            },
            createPanelView: (id: string) => views.createPanelView(id),
            createDecorationType,
            registerViewProvider: (id, provider) => views.registerViewProvider(id, provider),
        },

        workspace,

        configuration,

<<<<<<< HEAD
        languages,
=======
        languages: {
            registerHoverProvider,
            registerDocumentHighlightProvider,

            registerDefinitionProvider: (
                selector: sourcegraph.DocumentSelector,
                provider: sourcegraph.DefinitionProvider
            ) => languageFeatures.registerDefinitionProvider(selector, provider),

            // These were removed, but keep them here so that calls from old extensions do not throw
            // an exception and completely break.
            registerTypeDefinitionProvider: () => {
                console.warn(
                    'sourcegraph.languages.registerTypeDefinitionProvider was removed. Use sourcegraph.languages.registerLocationProvider instead.'
                )
                return { unsubscribe: () => undefined }
            },
            registerImplementationProvider: () => {
                console.warn(
                    'sourcegraph.languages.registerImplementationProvider was removed. Use sourcegraph.languages.registerLocationProvider instead.'
                )
                return { unsubscribe: () => undefined }
            },

            registerReferenceProvider: (
                selector: sourcegraph.DocumentSelector,
                provider: sourcegraph.ReferenceProvider
            ) => languageFeatures.registerReferenceProvider(selector, provider),

            registerLocationProvider: (
                id: string,
                selector: sourcegraph.DocumentSelector,
                provider: sourcegraph.LocationProvider
            ) => languageFeatures.registerLocationProvider(id, selector, provider),

            registerCompletionItemProvider: (
                selector: sourcegraph.DocumentSelector,
                provider: sourcegraph.CompletionItemProvider
            ) => languageFeatures.registerCompletionItemProvider(selector, provider),
        },
>>>>>>> a840733b

        search,
        commands,
        content: {
            registerLinkPreviewProvider: (urlMatchPattern: string, provider: sourcegraph.LinkPreviewProvider) =>
                content.registerLinkPreviewProvider(urlMatchPattern, provider),
        },

        internal: {
            sync,
            updateContext: (updates: sourcegraph.ContextValues) => context.updateContext(updates),
            sourcegraphURL: new URL(initData.sourcegraphURL),
            clientApplication: initData.clientApplication,
        },
    }

    subscription.add(handleExtensionActivation(proxy, of(new Set())))

    return { extensionHostAPI, extensionAPI, subscription }
}<|MERGE_RESOLUTION|>--- conflicted
+++ resolved
@@ -9,14 +9,7 @@
 import { ExtensionContent } from './api/content'
 import { ExtensionContext } from './api/context'
 import { createDecorationType } from './api/decorations'
-<<<<<<< HEAD
-import { handleExtensionActivation } from './api/extensions'
-=======
-import { ExtensionDocuments } from './api/documents'
 import { DocumentHighlightKind } from './api/documentHighlights'
-import { Extensions } from './api/extensions'
-import { ExtensionLanguageFeatures } from './api/languageFeatures'
->>>>>>> a840733b
 import { ExtensionViewsApi } from './api/views'
 import { ExtensionWindows } from './api/windows'
 
@@ -141,22 +134,10 @@
     const views = new ExtensionViewsApi(proxy.views)
     const content = new ExtensionContent(proxy.content)
 
-<<<<<<< HEAD
     const { configuration, exposedToMain, workspace, commands, search, languages } = initNewExtensionAPI(
         proxy,
         initData.initialSettings
     )
-=======
-    const {
-        configuration,
-        exposedToMain,
-        workspace,
-        state,
-        commands,
-        search,
-        languages: { registerHoverProvider, registerDocumentHighlightProvider },
-    } = initNewExtensionAPI(proxy, initData.initialSettings, documents)
->>>>>>> a840733b
 
     // Expose the extension host API to the client (main thread)
     const extensionHostAPI: ExtensionHostAPI = {
@@ -198,50 +179,7 @@
 
         configuration,
 
-<<<<<<< HEAD
         languages,
-=======
-        languages: {
-            registerHoverProvider,
-            registerDocumentHighlightProvider,
-
-            registerDefinitionProvider: (
-                selector: sourcegraph.DocumentSelector,
-                provider: sourcegraph.DefinitionProvider
-            ) => languageFeatures.registerDefinitionProvider(selector, provider),
-
-            // These were removed, but keep them here so that calls from old extensions do not throw
-            // an exception and completely break.
-            registerTypeDefinitionProvider: () => {
-                console.warn(
-                    'sourcegraph.languages.registerTypeDefinitionProvider was removed. Use sourcegraph.languages.registerLocationProvider instead.'
-                )
-                return { unsubscribe: () => undefined }
-            },
-            registerImplementationProvider: () => {
-                console.warn(
-                    'sourcegraph.languages.registerImplementationProvider was removed. Use sourcegraph.languages.registerLocationProvider instead.'
-                )
-                return { unsubscribe: () => undefined }
-            },
-
-            registerReferenceProvider: (
-                selector: sourcegraph.DocumentSelector,
-                provider: sourcegraph.ReferenceProvider
-            ) => languageFeatures.registerReferenceProvider(selector, provider),
-
-            registerLocationProvider: (
-                id: string,
-                selector: sourcegraph.DocumentSelector,
-                provider: sourcegraph.LocationProvider
-            ) => languageFeatures.registerLocationProvider(id, selector, provider),
-
-            registerCompletionItemProvider: (
-                selector: sourcegraph.DocumentSelector,
-                provider: sourcegraph.CompletionItemProvider
-            ) => languageFeatures.registerCompletionItemProvider(selector, provider),
-        },
->>>>>>> a840733b
 
         search,
         commands,
